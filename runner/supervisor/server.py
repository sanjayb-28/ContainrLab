--- conflicted
+++ resolved
@@ -349,12 +349,8 @@
                         # Send keepalive ping every 30 seconds to prevent ALB timeout
                         if time.time() - last_ping > 30:
                             try:
-<<<<<<< HEAD
                                 # Send WebSocket ping frame (not visible in terminal)
                                 await websocket.send_bytes(b"")
-=======
-                                await websocket.send_json({"type": "ping"})
->>>>>>> 18e2f52c
                                 last_ping = time.time()
                             except Exception:
                                 break
